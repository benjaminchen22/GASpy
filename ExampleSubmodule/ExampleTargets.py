'''
This set of classes are examples of calculations that you could submit to Luigi. Reference the
"RunExampleTarget.sh" file for the command line syntax used to submit the job.

Note that some of these classes require the calling of *.db files. We recommend storing these
*.db files in the GASpy/ directory and then putting your modified version of "ExampleTargets.py"
file into a submodule of GASpy (e.g., GASpy_regressions). If you do this, ensure that when you
ase.db.connect(*.db) in this file that you use ase.db.connect(../*.db) to fetch the *.db in the
GASpy/ directory, not the submodule directory.
'''


DB_LOC = '/global/cscratch1/sd/zulissi/GASpy_DB/'


# Add the parent directory (i.e., GASpy) to the PYTHONPATH so that we can import the GASpy module
import sys
sys.path.append("..")
from collections import OrderedDict
import random
import cPickle as pickle
# from multiprocessing import Pool
from gaspy_toolbox import DumpSitesLocalDB
from gaspy_toolbox import FingerprintGeneratedStructures
from gaspy_toolbox import default_parameter_bulk
from gaspy_toolbox import default_parameter_gas
from gaspy_toolbox import default_parameter_slab
from gaspy_toolbox import default_parameter_adsorption
from gaspy_toolbox import DumpToLocalDB
from gaspy_toolbox import CalculateEnergy
from gaspy_toolbox import UpdateAllDB
from gaspy_toolbox import default_calc_settings
from pymatgen.core.surface import get_symmetrically_distinct_miller_indices
from pymatgen.symmetry.analyzer import SpacegroupAnalyzer
from pymatgen.matproj.rest import MPRester
import luigi
from ase.db import connect
import numpy as np
# from sklearn.preprocessing import LabelBinarizer
# from sklearn.linear_model import LinearRegression
# from scipy.sparse import coo_matrix


class UpdateDBs(luigi.WrapperTask):
    """
    This class calls on the DumpToAuxDB class in gaspy_toolbox.py so that we can
    dump the fireworks database into the quick-access-mlab database. We would normally
    just use fireworks, but calling fireworks from a remote cluster is slow. So we speed
    up the calls by dumping the data to mlab, where querying is fast.
    """
    nowrite=luigi.BoolParameter()
    Nprocess=luigi.IntParameter(0)
    def requires(self):
        """
        Luigi automatically runs the `requires` method whenever we tell it to execute a
        class. Since we are not truly setting up a dependency (i.e., setting up `requires`,
        `run`, and `output` methods), we put all of the "action" into the `requires`
        method.
        """
        if self.nowrite:
            yield UpdateAllDB(Nprocess=self.Nprocess,writeDB=False)
        else:
            yield UpdateAllDB(Nprocess=self.Nprocess,writeDB=True)


class ExampleSingleSiteSubmission(luigi.WrapperTask):
    def requires(self):
        """
        Luigi automatically runs the `requires` method whenever we tell it to execute a
        class. Since we are not truly setting up a dependency (i.e., setting up `requires`,
        `run`, and `output` methods), we put all of the "action" into the `requires`
        method.
        """
        # Find and submit CO at the 4-fold Ni site on the top side of mp-23(100)
        ads_parameter = default_parameter_adsorption('CO')
        # When there is a 'fp' directionary in parameters['adsorption']['adsorbates'][0],
        # it indicatees that we want to place an adsorbate at a type of site instead of an
        # exact XYZ location.  In that case, it will find the appropriate slab, find all
        # adsorbate positions, fingerprint them, and use those that match every every key
        # in the 'fp' dictionary.
        ads_parameter['adsorbates'][0]['fp'] = {'coordination':'Ni-Ni-Ni-Ni'}
        parameters = {'bulk': default_parameter_bulk('mp-23'),
                      'slab':default_parameter_slab([1,0,0], True, 0),
                      'gas':default_parameter_gas('CO'),
                      'adsorption':ads_parameter}
        yield DumpToLocalDB(parameters=parameters)

        # Find and submit H at a 3-fold Ni site on the top side of mp-23(111)
        ads_parameter = default_parameter_adsorption('H')
        ads_parameter['adsorbates'][0]['fp'] = {'coordination':'Ni-Ni-Ni'}
        parameters = {"bulk":default_parameter_bulk('mp-23'),
                      'slab':default_parameter_slab([1,1,1], True, 0),
                      'gas':default_parameter_gas('CO'),
                      'adsorption':ads_parameter}
        yield DumpToLocalDB(parameters=parameters)

        # Find and submit CO at every Ni-Ni bridge site on the top side of mp-23(100)
        ads_parameter = default_parameter_adsorption('CO')
        ads_parameter['adsorbates'][0]['fp'] = {'coordination':'Ni-Ni'}
        ads_parameter['numtosubmit'] = -1 # Submit all matching sites
        parameters = {"bulk":default_parameter_bulk('mp-23'),
                      'slab':default_parameter_slab([1,0,0], True, 0),
                      'gas':default_parameter_gas('CO'),
                      'adsorption':ads_parameter}
        yield DumpToLocalDB(parameters=parameters)


class StudyCoordinationSites(luigi.WrapperTask):
    """
    This class is meant to be called by Luigi to begin relaxations of a particular set of
    adsorption sites.
    """
<<<<<<< HEAD
    xc=luigi.Parameter('beef-vdw')
    matchingXC=luigi.BoolParameter(False)
    Nsubmit=luigi.IntParameter(100)
=======
    xc = luigi.Parameter('beef-vdw')
>>>>>>> 35dff048
    def requires(self):
        """
        Luigi automatically runs the `requires` method whenever we tell it to execute a
        class. Since we are not truly setting up a dependency (i.e., setting up `requires`,
        `run`, and `output` methods), we put all of the "action" into the `requires`
        method.
        """

        # Get all of the enumerated configurations
        with connect(DB_LOC+'/enumerated_adsorption_sites.db') as con:
            rows = [row for row in con.select()]
        
        rows=[row for row in rows if np.max(map(eval,row.miller[1:-1].split('.')))<=2]

        calc_settings=default_calc_settings(self.xc)
                
        # Get all of the adsorption energies we've already calculated
        with connect(DB_LOC+'/adsorption_energy_database.db') as con:
<<<<<<< HEAD
            if self.matchingXC:
                if calc_settings['pp_version']=='5.3.5':
                    pp_to_match='5.3.5'
                else:
                    pp_to_match='5.4.'
                resultRows = [row for row in con.select() if row.gga==calc_settings['gga'] 
                              and row.pp==calc_settings['pp'] 
                              and row.encut==calc_settings['encut'] 
                              and row.pp_version==pp_to_match]
            else:
                resultRows = [row for row in con.select() ]
=======
            resultRows = [row for row in con.select() if row.xc == self.xc]
>>>>>>> 35dff048

        # Find all of the unique sites at the first level of coordination for enumerated
        # configurations
        unique_coord, inverse = np.unique([str([row.coordination]) for row in rows],
                                          return_inverse=True)
        random.seed(42)

        print 'Number of unique sites to first order: %d'%len(unique_coord)

        # select a number of random site types to investigate
        inds = range(len(unique_coord))
        random.shuffle(inds)
        ind_to_run = inds

        # Add on-top configuration for each atom type
        for ind in inds:
            if len(unique_coord[ind].split('-')) <= 1 and ind not in ind_to_run:
                ind_to_run += [ind]

        ind_to_run=sorted(ind_to_run,key=lambda x: len(unique_coord[x].split('-')))
        #ind_to_run.reverse()

        # For each configuration, submit
        count=0
        for ind in ind_to_run:
<<<<<<< HEAD
            if count<self.Nsubmit:
                print('Let\'s try %s!'%unique_coord[ind])
                indices, natoms = zip(*[[i, rows[i].natoms] for i in range(len(inverse)) if inverse[i] == ind ])
                rowind = indices[np.argmin(natoms)]
                row = rows[rowind]
                print(row.miller)
                print(row.mpid)
                for adsorbate in ['CO','H','OH','O','C']:
                    if len([result for result in resultRows
                            if result.adsorbate == adsorbate
                            and (result.coordination == row.coordination
                                 or result.initial_coordination == row.coordination) 
                           ]
                          ) ==0:
                        ads_parameter = default_parameter_adsorption(adsorbate,settings=self.xc)
                        ads_parameter['adsorbates'][0]['fp'] = {'coordination':row.coordination}
                        parameters = {"bulk": default_parameter_bulk(row.mpid,settings=self.xc),
                                  'slab':default_parameter_slab(list(eval(row.miller)), row.top, row.shift,settings=self.xc),
                                  'gas':default_parameter_gas('CO',settings=self.xc),
=======
            print 'Let\'s try %s!' % unique_coord[ind]
            indices, natoms = zip(*[[i, rows[i].natoms]
                                    for i in range(len(inverse))
                                    if inverse[i] == ind])
            rowind = indices[np.argmin(natoms)]
            row = rows[rowind]
            print row.miller
            print row.mpid
            for adsorbate in ['CO', 'H', 'OH', 'O', 'C']:
                if len([result for result in resultRows
                        if result.adsorbate == adsorbate
                        and (result.coordination == row.coordination
                             or result.initial_coordination == row.coordination)
                       ]
                      ) <= 1:
                    ads_parameter = default_parameter_adsorption(adsorbate, xc=self.xc)
                    ads_parameter['adsorbates'][0]['fp'] = {'coordination':row.coordination}
                    parameters = {"bulk": default_parameter_bulk(row.mpid, xc=self.xc),
                                  'slab':default_parameter_slab(list(eval(row.miller)),
                                                                row.top,
                                                                row.shift,
                                                                xc=self.xc),
                                  'gas':default_parameter_gas('CO', xc=self.xc),
>>>>>>> 35dff048
                                  'adsorption':ads_parameter}
                        yield CalculateEnergy(parameters=parameters)
                        count+=1


class EnumerateAlloys(luigi.WrapperTask):
    """
    This class is meant to be called by Luigi to begin relaxations of a database of alloys
    """
    max_index = luigi.IntParameter(2)
    writeDB = luigi.BoolParameter(False)
    xc = luigi.Parameter('beef-vdw')
    def requires(self):
        """
        Luigi automatically runs the `requires` method whenever we tell it to execute a
        class. Since we are not truly setting up a dependency (i.e., setting up `requires`,
        `run`, and `output` methods), we put all of the "action" into the `requires`
        method.
        """
        # Define some elements that we don't want alloys with (note no oxides for the moment)
        all_elements = ['H', 'He', 'Li', 'Be', 'B', 'C',
                        'N', 'O', 'F', 'Ne', 'Na', 'Mg', 'Al', 'Si', 'P', 'S',
                        'Cl', 'Ar', 'K', 'Ca', 'Sc', 'Ti', 'V', 'Cr', 'Mn',
                        'Fe', 'Co', 'Ni', 'Cu', 'Zn', 'Ga', 'Ge', 'As', 'Se',
                        'Br', 'Kr', 'Rb', 'Sr', 'Y', 'Zr', 'Nb', 'Mo', 'Tc',
                        'Ru', 'Rh', 'Pd', 'Ag', 'Cd', 'In', 'Sn', 'Sb', 'Te',
                        'I', 'Xe', 'Cs', 'Ba', 'La', 'Ce', 'Pr', 'Nd', 'Pm',
                        'Sm', 'Eu', 'Gd', 'Tb', 'Dy', 'Ho', 'Er', 'Tm', 'Yb',
                        'Lu', 'Hf', 'Ta', 'W', 'Re', 'Os', 'Ir', 'Pt', 'Au',
                        'Hg', 'Tl', 'Pb', 'Bi', 'Po', 'At', 'Rn', 'Fr', 'Ra',
                        'Ac', 'Th', 'Pa', 'U', 'Np', 'Pu', 'Am', 'Cm', 'Bk',
                        'Cf', 'Es', 'Fm', 'Md', 'No', 'Lr', 'Rf', 'Db', 'Sg',
                        'Bh', 'Hs', 'Mt', 'Ds', 'Rg', 'Cn', 'Uuq', 'Uuh']

        whitelist = ['Pt', 'Ag', 'Cu', 'Pd', 'Ni', 'Au', 'Ga', 'Rh', 'Re',
                     'W', 'Al', 'Co', 'H', 'N', 'Ir', 'In']

        whitelist = ['Pd', 'Cu', 'Au', 'Ag', 'Pt', 'Rh', 'Re', 'Ni', 'Co',
                     'Ir', 'W', 'Al', 'Ga', 'In', 'H', 'N', 'Os',
                     'Fe', 'V', 'Si', 'Sn', 'Sb']
        # whitelist=['Pd','Cu','Au','Ag']
        restricted_elements = [el for el in all_elements if el not in whitelist]

        # Query MP for all alloys that are stable, near the lower hull, and don't have one of the
        # restricted elements
        with MPRester("MGOdX3P4nI18eKvE") as m:
            results = m.query({"elements":{"$nin": restricted_elements},
                               "e_above_hull":{"$lt":0.1},
                               "formation_energy_per_atom":{"$lte":0.0}},
                              ['pretty_formula',
                               'formula',
                               'spacegroup',
                               'material id',
                               'taskid',
                               'task_id',
                               'structure'],
                              mp_decode=True)

        # Define how to enumerate all of the facets for a given material
        def processStruc(result):
            struct = result['structure']
            sga = SpacegroupAnalyzer(struct, symprec=0.1)
            structure = sga.get_conventional_standard_structure()
            miller_list = get_symmetrically_distinct_miller_indices(structure, self.max_index)
            # pickle.dump(structure,open('./bulks/%s.pkl'%result['task_id'],'w'))
            return map(lambda x: [result['task_id'], x], miller_list)

        # Generate all facets for each material in parallel
        all_miller = map(processStruc, results)

        for facets in all_miller:
            for facet in facets:
                if self.writeDB:
                    yield DumpSitesLocalDB(parameters=OrderedDict(unrelaxed=True,
                                                                  bulk=default_parameter_bulk(facet[0]),
                                                                  slab=default_parameter_slab(facet[1], True, 0),
                                                                  gas=default_parameter_gas('CO'),
                                                                  adsorption=default_parameter_adsorption('U',
                                                                                                           "[  3.36   1.16  24.52]",
                                                                                                           "(1, 1)", 24)
                                                                    )
                                             )
                else:
                    yield FingerprintGeneratedStructures(parameters=OrderedDict(unrelaxed=True,
                                                                                bulk=default_parameter_bulk(facet[0]),
                                                                                slab=default_parameter_slab(facet[1], True, 0),
                                                                                gas=default_parameter_gas('CO'),
                                                                                adsorption=default_parameter_adsorption('U',
                                                                                                                      "[  3.36   1.16  24.52]",
                                                                                                                      "(1, 1)", 24)))


class PredictAndSubmit(luigi.WrapperTask):
    """
    This is meant to be called by Luigi to begin relaxations of slab+adsorbate systems
    whose energies we have predicted (via regression) but not yet calculated via DFT.
    See the `primary_coordination_prediction_next.py` file in the GASpy_regressions
    submodule for details regarding how we created the *.pkl file referenced here.
    """
    xc = luigi.Parameter('beef-vdw')
    Nsubmit = luigi.IntParameter(100)
    def requires(self):
        """
        Luigi automatically runs the `requires` method whenever we tell it to execute a
        class. Since we are not truly setting up a dependency (i.e., setting up `requires`,
        `run`, and `output` methods), we put all of the "action" into the `requires`
        method.
        """
        # Get all of the adsorption sites we've already identified
        with connect(DB_LOC+'/enumerated_adsorption_sites.db') as conEnum:
            adsorption_rows_catalog = [row for row in conEnum.select()]

        # Get all of the adsorption energies we've already calculated
        with connect(DB_LOC+'/adsorption_energy_database.db') as con:
<<<<<<< HEAD
            #resultRows = [row for row in con.select() if row.xc==self.xc]
            resultRows = [row for row in con.select()]
=======
            resultRows = [row for row in con.select() if row.xc == self.xc]
>>>>>>> 35dff048

        # Load the regression's predictions from a pickle. You may need to change the
        # location depending on your folder structure.
        dEprediction = pickle.load(open('../GASpy_regressions/primary_coordination_prediction.pkl'))
        matching = []
        for dE, row in zip(dEprediction['CO'], adsorption_rows_catalog):
            if (dE > -0.7
                    and dE < -0.4
                    and 'Cu' not in row.formula
                    and 'Al' not in row.formula
                    and np.max(eval(row.miller)) <= 2
                    and row.natoms < 40
                    and len([row2 for row2 in resultRows
                             if row2.adsorbate == 'CO'
                             and ((row2.coordination == row.coordination
                                   and row2.nextnearestcoordination == row.nextnearestcoordination)
                                  or (row2.initial_coordination == row.coordination
                                      and row2.initial_nextnearestcoordination == row.nextnearestcoordination))
                            ]) == 0):
                matching.append([dE, row])

        ncoord, ncoord_index, ncoord_inverse = np.unique([str([row[1].coordination,
                                                               row[1].nextnearestcoordination])
                                                          for row in matching],
                                                         return_index=True,
                                                         return_inverse=True)
        ncoord_index_sorted = sorted(range(len(ncoord_index)),
                                     key=lambda x: np.abs(-0.55-matching[ncoord_index[x]][0]))

        #ncoord, ncoord_index = np.unique([str([row[1].coordination])
        #                                  for row in matching], return_index=True)

        print len(ncoord_index_sorted)
        ncoord_index_sorted_torun = ncoord_index_sorted[0:self.Nsubmit]
        # Initiate the DFT relaxations/calculations of these systems
        for ind in ncoord_index_sorted_torun:
            indices, natoms = zip(*[[i, matching[i][1].natoms]
                                    for i in range(len(ncoord_inverse))
                                    if ncoord_inverse[i] == ind])
            rowind = indices[np.argmin(natoms)]
            row = matching[rowind][1]
<<<<<<< HEAD
            ads_parameter = default_parameter_adsorption('CO',settings=self.xc)
            ads_parameter['adsorbates'][0]['fp'] = {'coordination':row.coordination,
                                                    'nextnearestcoordination':row.nextnearestcoordination}
            parameters = {'bulk': default_parameter_bulk(row.mpid,settings=self.xc),
                              'slab':default_parameter_slab(list(eval(row.miller)), row.top, row.shift,settings=self.xc),
                              'gas':default_parameter_gas('CO',settings=self.xc),
                              'adsorption':ads_parameter}
=======
            ads_parameter = default_parameter_adsorption('CO', xc=self.xc)
            ads_parameter['adsorbates'][0]['fp'] = {'coordination':row.coordination,
                                                    'nextnearestcoordination':row.nextnearestcoordination}
            parameters = {'bulk': default_parameter_bulk(row.mpid, xc=self.xc),
                          'slab':default_parameter_slab(list(eval(row.miller)),
                                                        row.top,
                                                        row.shift,
                                                        xc=self.xc),
                          'gas':default_parameter_gas('CO', xc=self.xc),
                          'adsorption':ads_parameter}
>>>>>>> 35dff048
            yield CalculateEnergy(parameters=parameters)<|MERGE_RESOLUTION|>--- conflicted
+++ resolved
@@ -110,13 +110,9 @@
     This class is meant to be called by Luigi to begin relaxations of a particular set of
     adsorption sites.
     """
-<<<<<<< HEAD
     xc=luigi.Parameter('beef-vdw')
     matchingXC=luigi.BoolParameter(False)
     Nsubmit=luigi.IntParameter(100)
-=======
-    xc = luigi.Parameter('beef-vdw')
->>>>>>> 35dff048
     def requires(self):
         """
         Luigi automatically runs the `requires` method whenever we tell it to execute a
@@ -135,7 +131,6 @@
                 
         # Get all of the adsorption energies we've already calculated
         with connect(DB_LOC+'/adsorption_energy_database.db') as con:
-<<<<<<< HEAD
             if self.matchingXC:
                 if calc_settings['pp_version']=='5.3.5':
                     pp_to_match='5.3.5'
@@ -147,9 +142,6 @@
                               and row.pp_version==pp_to_match]
             else:
                 resultRows = [row for row in con.select() ]
-=======
-            resultRows = [row for row in con.select() if row.xc == self.xc]
->>>>>>> 35dff048
 
         # Find all of the unique sites at the first level of coordination for enumerated
         # configurations
@@ -175,7 +167,6 @@
         # For each configuration, submit
         count=0
         for ind in ind_to_run:
-<<<<<<< HEAD
             if count<self.Nsubmit:
                 print('Let\'s try %s!'%unique_coord[ind])
                 indices, natoms = zip(*[[i, rows[i].natoms] for i in range(len(inverse)) if inverse[i] == ind ])
@@ -195,31 +186,6 @@
                         parameters = {"bulk": default_parameter_bulk(row.mpid,settings=self.xc),
                                   'slab':default_parameter_slab(list(eval(row.miller)), row.top, row.shift,settings=self.xc),
                                   'gas':default_parameter_gas('CO',settings=self.xc),
-=======
-            print 'Let\'s try %s!' % unique_coord[ind]
-            indices, natoms = zip(*[[i, rows[i].natoms]
-                                    for i in range(len(inverse))
-                                    if inverse[i] == ind])
-            rowind = indices[np.argmin(natoms)]
-            row = rows[rowind]
-            print row.miller
-            print row.mpid
-            for adsorbate in ['CO', 'H', 'OH', 'O', 'C']:
-                if len([result for result in resultRows
-                        if result.adsorbate == adsorbate
-                        and (result.coordination == row.coordination
-                             or result.initial_coordination == row.coordination)
-                       ]
-                      ) <= 1:
-                    ads_parameter = default_parameter_adsorption(adsorbate, xc=self.xc)
-                    ads_parameter['adsorbates'][0]['fp'] = {'coordination':row.coordination}
-                    parameters = {"bulk": default_parameter_bulk(row.mpid, xc=self.xc),
-                                  'slab':default_parameter_slab(list(eval(row.miller)),
-                                                                row.top,
-                                                                row.shift,
-                                                                xc=self.xc),
-                                  'gas':default_parameter_gas('CO', xc=self.xc),
->>>>>>> 35dff048
                                   'adsorption':ads_parameter}
                         yield CalculateEnergy(parameters=parameters)
                         count+=1
@@ -334,12 +300,8 @@
 
         # Get all of the adsorption energies we've already calculated
         with connect(DB_LOC+'/adsorption_energy_database.db') as con:
-<<<<<<< HEAD
             #resultRows = [row for row in con.select() if row.xc==self.xc]
             resultRows = [row for row in con.select()]
-=======
-            resultRows = [row for row in con.select() if row.xc == self.xc]
->>>>>>> 35dff048
 
         # Load the regression's predictions from a pickle. You may need to change the
         # location depending on your folder structure.
@@ -381,7 +343,6 @@
                                     if ncoord_inverse[i] == ind])
             rowind = indices[np.argmin(natoms)]
             row = matching[rowind][1]
-<<<<<<< HEAD
             ads_parameter = default_parameter_adsorption('CO',settings=self.xc)
             ads_parameter['adsorbates'][0]['fp'] = {'coordination':row.coordination,
                                                     'nextnearestcoordination':row.nextnearestcoordination}
@@ -389,16 +350,4 @@
                               'slab':default_parameter_slab(list(eval(row.miller)), row.top, row.shift,settings=self.xc),
                               'gas':default_parameter_gas('CO',settings=self.xc),
                               'adsorption':ads_parameter}
-=======
-            ads_parameter = default_parameter_adsorption('CO', xc=self.xc)
-            ads_parameter['adsorbates'][0]['fp'] = {'coordination':row.coordination,
-                                                    'nextnearestcoordination':row.nextnearestcoordination}
-            parameters = {'bulk': default_parameter_bulk(row.mpid, xc=self.xc),
-                          'slab':default_parameter_slab(list(eval(row.miller)),
-                                                        row.top,
-                                                        row.shift,
-                                                        xc=self.xc),
-                          'gas':default_parameter_gas('CO', xc=self.xc),
-                          'adsorption':ads_parameter}
->>>>>>> 35dff048
             yield CalculateEnergy(parameters=parameters)